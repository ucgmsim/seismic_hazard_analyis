--- conflicted
+++ resolved
@@ -21,11 +21,8 @@
     models,
     nzs1170p5,
     utils,
-<<<<<<< HEAD
     site_source,
     nshm_2010,
-)
-=======
 )
 
 __all__ = [
@@ -37,5 +34,4 @@
     "models",
     "nzs1170p5",
     "utils",
-]
->>>>>>> d1ca04c6
+]