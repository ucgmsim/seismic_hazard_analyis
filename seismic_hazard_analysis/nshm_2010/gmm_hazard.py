--- conflicted
+++ resolved
@@ -204,11 +204,7 @@
         / 1000
     )
     # Use Rjb for rx and ry, in the past we have used zero for this.
-<<<<<<< HEAD
-    # Using Rjb gives the same result (when using Br13 and ZA06)
-=======
     # Using Rjb gives the same result (when using Br13 and ZA06) 
->>>>>>> 9932d77f
     # as using zero, and makes more sense.
     rupture_df["rx"] = rupture_df["rjb"]
     rupture_df["ry"] = rupture_df["rjb"]
