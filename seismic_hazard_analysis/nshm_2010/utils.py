--- conflicted
+++ resolved
@@ -188,23 +188,13 @@
     sources.Fault
         Source object representing the fault
     """
-<<<<<<< HEAD
-    trace_points_nztm = coords.wgs_depth_to_nztm(fault_nhm.trace[:, ::-1])
-
-    n_planes = fault_nhm.trace.shape[0] - 1
-    planes = []
-    for i in range(n_planes):
-        plane = sources.Plane.from_nztm_trace(
-            np.array([trace_points_nztm[i], trace_points_nztm[i + 1]]),
+    return sources.Fault.from_trace_points(
+            fault_nhm.trace[:, ::-1],
             fault_nhm.dtop,
             fault_nhm.dbottom,
             fault_nhm.dip,
             dip_dir=fault_nhm.dip_dir
         )
-        planes.append(plane)
-
-    return sources.Fault(planes)
-
 
 def run_site_to_source_dist(faults: dict[str, sources.Fault], site_nztm_coords: np.ndarray[float]):
     """
@@ -253,13 +243,4 @@
         site_nztm_coords,
     )
 
-    return dist_df
-=======
-    return sources.Fault.from_trace_points(
-        fault_nhm.trace[:, ::-1],
-        fault_nhm.dtop,
-        fault_nhm.dbottom,
-        fault_nhm.dip,
-        dip_dir=fault_nhm.dip_dir,
-    )
->>>>>>> 9932d77f
+    return dist_df