"""
Module for computing the seismic hazard for the
New Zealand 2010 Seismic Hazard Model using
the results from physics-based GM simulations
"""
from collections.abc import Sequence
from pathlib import Path

import numpy as np
import pandas as pd
import xarray as xr
from tqdm import tqdm

from .. import hazard, utils


def load_sim_im_data(im_data_dir: Path):
    """
    Loads the IM data for each fault

    Note: Using a dataset as the
    number of realisations and the stations
    with data varies per fault, making a 4D
    unsuitable.

    Parameters
    ----------
    im_data_dir: Path
        Directory that contains a folder for
        each fault, which contains the IM data
        csv files.

    Returns
    -------
    fault_im_dict: dict
        The IM data for each fault as a DataArray
    """
    # Available faults
    faults = [cur_dir.stem for cur_dir in im_data_dir.iterdir() if cur_dir.is_dir()]

    fault_im_dict = {}
    for cur_fault in tqdm(faults):
        cur_im_files = (im_data_dir / cur_fault /"IM").rglob("*REL*.csv")

        # Create DataArray for each fault
        cur_im_data, cur_rel_names = [], []
        cur_stations, cur_IMs = None, None
        for ix, cur_im_file in enumerate(cur_im_files):
            cur_im_df = pd.read_csv(cur_im_file, index_col=0)

            if ix == 0:
                cur_stations = cur_im_df.index
                cur_IMs = cur_im_df.columns[1:]

            cur_rel_names.append(cur_im_file.stem.rsplit("_", 1)[1])
            cur_im_data.append(cur_im_df[cur_IMs].values)

        cur_im_data = np.stack(cur_im_data, axis=-1)
        cur_im_dataset = xr.Dataset(
            {cur_im: (["station", "realisation"], cur_im_data[:, i, :]) for i, cur_im in enumerate(cur_IMs)},
            coords={
                "station": cur_stations,
                "realisation": cur_rel_names,
            },
        )

<<<<<<< HEAD
        fault_im_dict[cur_fault] = cur_im_dataset
=======
        # Remove stations and IMs with missing values
        valid_stations = ~np.any(np.isnan(cur_im_array.values), axis=(1, 2))  # Stations without NaN
        valid_IMs = ~np.any(np.isnan(cur_im_array.values), axis=(0, 2))       # IMs without NaN
        cur_im_array = cur_im_array.sel(
            station=cur_im_array.station[valid_stations],
            IM=cur_im_array.IM[valid_IMs],
        )
        fault_im_dict[cur_fault] = cur_im_array
>>>>>>> 902d4006

    return fault_im_dict


def get_sim_site_ims(fault_im_dict: dict[str, xr.DataArray], site: str):
    """
    Get the IM data for a specific site

    Parameters
    ----------
    fault_im_dict: dict
        The IM data for each fault as a DataArray
    site: str

    Returns
    -------
    pd.DataFrame
        The IM data for the specified site
        with a multi-index of fault and realisation
    """
    # Get data per fault and convert to DataFrame
    cur_results = []
    for cur_fault, cur_array in fault_im_dict.items():
        if site not in cur_array.station:
            continue

        cur_df = cur_array.sel(station=site).to_dataframe().sort_index()
        cur_df.index = pd.MultiIndex.from_product(
            [[cur_fault], cur_df.index],
            names=["fault", "realisation"],
        )

        cur_results.append(cur_df)

    return pd.concat(cur_results, axis=0)


def compute_sim_hazard(
    site_im_df: pd.DataFrame,
    flt_erf_df: pd.DataFrame,
    ims: Sequence[str] = None,
    im_levels: dict[str, np.ndarray[float]] = None,
):
    """
    Computes the simulation-based seismic hazard
    for a single site.

    Parameters
    ----------
    site_im_df: pd.DataFrame
        The IM data for the site.
        Index has to be a MultIndex [fault, realisation]
    flt_erf_df: pd.DataFrame
        The 2010 NSHM fault ERF data
    ims: Sequence of str
        The IMs for which to compute the hazard
    im_levels: dict
        The IM levels for each IM

    Returns
    -------
    hazard_results: dict
        The hazard curve for each IM
    """
    rec_prob = 1 / flt_erf_df["recur_int_median"]

    ims = site_im_df.columns if ims is None else ims
    if im_levels is not None:
        if any([True for cur_im in ims if cur_im not in im_levels]):
            raise ValueError("Not all IMs found in im_levels!")

    hazard_results = {}
    for cur_im in ims:
        cur_im_levels = utils.get_im_levels(cur_im)
        if im_levels is not None:
            cur_im_levels = im_levels.get(cur_im)

        cur_gm_prob_excd = hazard.non_parametric_gm_excd_prob(
            cur_im_levels, site_im_df[cur_im]
        )
        hazard_results[cur_im] = hazard.hazard_curve(cur_gm_prob_excd, rec_prob)

    return hazard_results<|MERGE_RESOLUTION|>--- conflicted
+++ resolved
@@ -3,6 +3,7 @@
 New Zealand 2010 Seismic Hazard Model using
 the results from physics-based GM simulations
 """
+
 from collections.abc import Sequence
 from pathlib import Path
 
@@ -14,7 +15,7 @@
 from .. import hazard, utils
 
 
-def load_sim_im_data(im_data_dir: Path):
+def load_sim_im_data(im_data_dir: Path, verbose: bool = True):
     """
     Loads the IM data for each fault
 
@@ -40,7 +41,7 @@
 
     fault_im_dict = {}
     for cur_fault in tqdm(faults):
-        cur_im_files = (im_data_dir / cur_fault /"IM").rglob("*REL*.csv")
+        cur_im_files = (im_data_dir / cur_fault / "IM").rglob("*REL*.csv")
 
         # Create DataArray for each fault
         cur_im_data, cur_rel_names = [], []
@@ -49,33 +50,35 @@
             cur_im_df = pd.read_csv(cur_im_file, index_col=0)
 
             if ix == 0:
-                cur_stations = cur_im_df.index
+                cur_stations = cur_im_df.index.values.astype(str)
                 cur_IMs = cur_im_df.columns[1:]
 
             cur_rel_names.append(cur_im_file.stem.rsplit("_", 1)[1])
             cur_im_data.append(cur_im_df[cur_IMs].values)
 
         cur_im_data = np.stack(cur_im_data, axis=-1)
+
+        valid_stations_mask = ~np.any(
+            np.isnan(cur_im_data), axis=(1, 2)
+        )  # Stations without NaN
+        valid_IMs_mask = ~np.any(np.isnan(cur_im_data), axis=(0, 2))  # IMs without NaN
+        if verbose and (np.any(~valid_stations_mask) or np.any(~valid_IMs_mask)):
+            print(
+                f"{cur_fault} - Removed {np.sum(~valid_stations_mask)} stations and {np.sum(~valid_IMs_mask)} IMs with NaN values"
+            )
+
         cur_im_dataset = xr.Dataset(
-            {cur_im: (["station", "realisation"], cur_im_data[:, i, :]) for i, cur_im in enumerate(cur_IMs)},
+            {
+                cur_im: (["station", "realisation"], cur_im_data[valid_stations_mask, i, valid_IMs_mask])
+                for i, cur_im in enumerate(cur_IMs)
+            },
             coords={
-                "station": cur_stations,
-                "realisation": cur_rel_names,
+                "station": cur_stations[valid_stations_mask],
+                "realisation": cur_rel_names[valid_IMs_mask],
             },
         )
 
-<<<<<<< HEAD
         fault_im_dict[cur_fault] = cur_im_dataset
-=======
-        # Remove stations and IMs with missing values
-        valid_stations = ~np.any(np.isnan(cur_im_array.values), axis=(1, 2))  # Stations without NaN
-        valid_IMs = ~np.any(np.isnan(cur_im_array.values), axis=(0, 2))       # IMs without NaN
-        cur_im_array = cur_im_array.sel(
-            station=cur_im_array.station[valid_stations],
-            IM=cur_im_array.IM[valid_IMs],
-        )
-        fault_im_dict[cur_fault] = cur_im_array
->>>>>>> 902d4006
 
     return fault_im_dict
 
